--- conflicted
+++ resolved
@@ -22,12 +22,8 @@
 
 use std::fmt;
 
-<<<<<<< HEAD
-mod llvm;
+mod llvm2;
 mod c;
-=======
-mod llvm2;
->>>>>>> 1197e24a
 
 pub use self::llvm2::load_library;
 
@@ -100,16 +96,12 @@
     conf: &mut ParsedConf,
     stats: &mut CompilationStats,
 ) -> WeldResult<CompiledModule> {
-<<<<<<< HEAD
     let runnable =
         if offload_ve() {
             c::compile(&program, conf, stats)?
         } else {
-            llvm::compile(&program, conf, stats)?
+            llvm2::compile(&program, conf, stats)?
         };
-=======
-    let runnable = llvm2::compile(&program, conf, stats)?;
->>>>>>> 1197e24a
     let result = CompiledModule { runnable };
     Ok(result)
 }
